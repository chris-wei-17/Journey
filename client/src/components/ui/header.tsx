--- conflicted
+++ resolved
@@ -15,11 +15,7 @@
   const { user } = useAuth();
 
   return (
-<<<<<<< HEAD
-    <header className="bg-white shadow-lg border-0 px-4 !fixed !top-0 !left-0 !right-0 !z-[9999] 
-=======
     <header className="bg-white shadow-lg border-0 px-4 fixed top-0 left-0 right-0 z-50 
->>>>>>> c9c90d67
       pt-[calc(env(safe-area-inset-top)+0.75rem)] pb-3 min-h-[calc(env(safe-area-inset-top)+4rem)]">
       <div className="flex items-center justify-between">
         {/* Left side - Back button or Navigation Menu */}
